--- conflicted
+++ resolved
@@ -366,11 +366,7 @@
             var bedrockruntime = new AmazonBedrockRuntimeClient(new AnonymousAWSCredentials(), RegionEndpoint.USEast1);
             var dummyResponse = @"
             {
-<<<<<<< HEAD
-                ""usage"": 
-=======
                 ""usage"":
->>>>>>> 9297cd12
                 {
                     ""inputTokens"": 12345,
                     ""outputTokens"": 67890
@@ -499,11 +495,7 @@
             var bedrockruntime = new AmazonBedrockRuntimeClient(new AnonymousAWSCredentials(), RegionEndpoint.USEast1);
             var dummyResponse = @"
             {
-<<<<<<< HEAD
-                ""usage"": 
-=======
                 ""usage"":
->>>>>>> 9297cd12
                 {
                     ""input_tokens"": 12345,
                     ""output_tokens"": 67890
@@ -683,11 +675,7 @@
             var bedrockruntime = new AmazonBedrockRuntimeClient(new AnonymousAWSCredentials(), RegionEndpoint.USEast1);
             var dummyResponse = @"
             {
-<<<<<<< HEAD
-                ""usage"": 
-=======
                 ""usage"":
->>>>>>> 9297cd12
                 {
                     ""prompt_tokens"": 12345,
                     ""completion_tokens"": 67890
